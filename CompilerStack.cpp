--- conflicted
+++ resolved
@@ -36,7 +36,6 @@
 namespace solidity
 {
 
-<<<<<<< HEAD
 void CompilerStack::addSource(string const& _name, string const& _content)
 {
 	if (m_sources.count(_name))
@@ -45,9 +44,6 @@
 	reset(true);
 	m_sources[_name].scanner = make_shared<Scanner>(CharStream(_content), _name);
 }
-=======
-CompilerStack::CompilerStack(): m_interfaceHandler(make_shared<InterfaceHandler>()) {}
->>>>>>> c8f96589
 
 void CompilerStack::setSource(string const& _sourceCode)
 {
@@ -125,7 +121,6 @@
 	return getContract(_contractName).bytecode;
 }
 
-<<<<<<< HEAD
 void CompilerStack::streamAssembly(ostream& _outStream, string const& _contractName)
 {
 	getContract(_contractName).compiler->streamAssembly(_outStream);
@@ -133,82 +128,44 @@
 
 string const& CompilerStack::getInterface(std::string const& _contractName)
 {
-	Contract& contract = getContract(_contractName);
-	if (contract.interface.empty())
-	{
-		stringstream interface;
-		interface << '[';
-		vector<FunctionDefinition const*> exportedFunctions = contract.contract->getInterfaceFunctions();
-		unsigned functionsCount = exportedFunctions.size();
-		for (FunctionDefinition const* f: exportedFunctions)
-		{
-			auto streamVariables = [&](vector<ASTPointer<VariableDeclaration>> const& _vars)
-			{
-				unsigned varCount = _vars.size();
-				for (ASTPointer<VariableDeclaration> const& var: _vars)
-				{
-					interface << "{"
-							  << "\"name\":" << escaped(var->getName(), false) << ","
-							  << "\"type\":" << escaped(var->getType()->toString(), false)
-							  << "}";
-					if (--varCount > 0)
-						interface << ",";
-				}
-			};
-
-			interface << '{'
-					  << "\"name\":" << escaped(f->getName(), false) << ","
-					  << "\"inputs\":[";
-			streamVariables(f->getParameters());
-			interface << "],"
-					  << "\"outputs\":[";
-			streamVariables(f->getReturnParameters());
-			interface << "]"
-					  << "}";
-			if (--functionsCount > 0)
-				interface << ",";
-		}
-		interface << ']';
-		contract.interface = interface.str();
-	}
-	return contract.interface;
-}
-
-Scanner const& CompilerStack::getScanner(string const& _sourceName)
-{
-	return *getSource(_sourceName).scanner;
-}
-
-SourceUnit& CompilerStack::getAST(string const& _sourceName)
-{
-	return *getSource(_sourceName).ast;
-=======
-std::string const& CompilerStack::getJsonDocumentation(enum DocumentationType _type)
+	return getJsonDocumentation(_contractName, ABI_INTERFACE);
+}
+
+std::string const& CompilerStack::getJsonDocumentation(std::string const& _contractName, enum DocumentationType _type)
 {
 	if (!m_parseSuccessful)
 		BOOST_THROW_EXCEPTION(CompilerError() << errinfo_comment("Parsing was not successful."));
 
-	auto createDocIfNotThere = [this, _type](std::unique_ptr<string>& _doc)
-	{
-		if (!_doc)
-			_doc = m_interfaceHandler->getDocumentation(m_contractASTNode, _type);
-	};
-
+	Contract& contract = getContract(_contractName);
+
+	std::unique_ptr<string>* doc;
 	switch (_type)
 	{
 	case NATSPEC_USER:
-		createDocIfNotThere(m_userDocumentation);
-		return *m_userDocumentation;
+		doc = &contract.userDocumentation;
+		break;
 	case NATSPEC_DEV:
-		createDocIfNotThere(m_devDocumentation);
-		return *m_devDocumentation;
+		doc = &contract.devDocumentation;
+		break;
 	case ABI_INTERFACE:
-		createDocIfNotThere(m_interface);
-		return *m_interface;
+		doc = &contract.interface;
+		break;
+	default:
+		BOOST_THROW_EXCEPTION(InternalCompilerError() << errinfo_comment("Illegal documentation type."));
 	}
-
-	BOOST_THROW_EXCEPTION(InternalCompilerError() << errinfo_comment("Illegal documentation type."));
->>>>>>> c8f96589
+	if (!*doc)
+		*doc = contract.interfaceHandler->getDocumentation(*contract.contract, _type);
+	return *(*doc);
+}
+
+Scanner const& CompilerStack::getScanner(string const& _sourceName)
+{
+	return *getSource(_sourceName).scanner;
+}
+
+SourceUnit& CompilerStack::getAST(string const& _sourceName)
+{
+	return *getSource(_sourceName).ast;
 }
 
 bytes CompilerStack::staticCompile(std::string const& _sourceCode, bool _optimize)
@@ -226,7 +183,6 @@
 	else
 		m_sources.clear();
 	m_globalContext.reset();
-	m_compiler.reset();
 	m_sourceOrder.clear();
 	m_contracts.clear();
 }
@@ -280,5 +236,8 @@
 		BOOST_THROW_EXCEPTION(CompilerError() << errinfo_comment("Given source file not found."));
 	return it->second;
 }
+
+CompilerStack::Contract::Contract(): interfaceHandler(make_shared<InterfaceHandler>()) {}
+
 }
 }