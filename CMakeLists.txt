cmake_minimum_required(VERSION 3.9.0)

set(ETH_CMAKE_DIR   "${CMAKE_CURRENT_LIST_DIR}/cmake"   CACHE PATH "The the path to the cmake directory")
list(APPEND CMAKE_MODULE_PATH ${ETH_CMAKE_DIR})

include(EthToolchains)

# Set cmake_policies
include(EthPolicy)
eth_policy()

# project name and version should be set after cmake_policy CMP0048
<<<<<<< HEAD
set(PROJECT_VERSION "0.7.0")
=======
set(PROJECT_VERSION "0.6.6")
# OSX target needed in order to support std::visit
set(CMAKE_OSX_DEPLOYMENT_TARGET "10.14")
>>>>>>> 582c7545
project(solidity VERSION ${PROJECT_VERSION} LANGUAGES C CXX)

include(TestBigEndian)
TEST_BIG_ENDIAN(IS_BIG_ENDIAN)
if (IS_BIG_ENDIAN)
	message(FATAL_ERROR "${PROJECT_NAME} currently does not support big endian systems.")
endif()

option(SOLC_LINK_STATIC "Link solc executable statically on supported platforms" OFF)

# Setup cccache.
include(EthCcache)

# Let's find our dependencies
include(EthDependencies)
include(jsoncpp)
include_directories(SYSTEM ${JSONCPP_INCLUDE_DIR})

find_package(Threads)

# Figure out what compiler and system are we using
include(EthCompilerSettings)

# Include utils
include(EthUtils)

# Create license.h from LICENSE.txt and template
# Converting to char array is required due to MSVC's string size limit.
file(READ ${CMAKE_SOURCE_DIR}/LICENSE.txt LICENSE_TEXT HEX)
string(REGEX MATCHALL ".." LICENSE_TEXT "${LICENSE_TEXT}")
string(REGEX REPLACE ";" ",\n\t0x" LICENSE_TEXT "${LICENSE_TEXT}")
set(LICENSE_TEXT "0x${LICENSE_TEXT}")

configure_file("${CMAKE_SOURCE_DIR}/cmake/templates/license.h.in" include/license.h)

include(EthOptions)
configure_project(TESTS)

add_subdirectory(libsolutil)
add_subdirectory(liblangutil)
add_subdirectory(libevmasm)
add_subdirectory(libyul)
add_subdirectory(libsolidity)
add_subdirectory(libsolc)
add_subdirectory(tools)

if (NOT EMSCRIPTEN)
	add_subdirectory(solc)
endif()

if (TESTS AND NOT EMSCRIPTEN)
	add_subdirectory(test)
endif()<|MERGE_RESOLUTION|>--- conflicted
+++ resolved
@@ -10,13 +10,9 @@
 eth_policy()
 
 # project name and version should be set after cmake_policy CMP0048
-<<<<<<< HEAD
 set(PROJECT_VERSION "0.7.0")
-=======
-set(PROJECT_VERSION "0.6.6")
 # OSX target needed in order to support std::visit
 set(CMAKE_OSX_DEPLOYMENT_TARGET "10.14")
->>>>>>> 582c7545
 project(solidity VERSION ${PROJECT_VERSION} LANGUAGES C CXX)
 
 include(TestBigEndian)
